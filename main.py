import sys
import random
from pathlib import Path

GUI_DIR = Path(__file__).parent / "PyOneDark_GUI_Core"
sys.path.insert(0, str(GUI_DIR))
BASE_DIR = Path(__file__).parent

from qt_core import *
from gui.core.json_settings import Settings
from gui.core.json_themes import Themes
from gui.core.functions import Functions
from gui.widgets import (
    PyPushButton,
    PyLineEdit,
    PyToggle,
    PyGrips,
)
from gui.uis.windows.main_window.ui_main import UI_MainWindow
from gui.uis.windows.main_window.functions_main_window import MainFunctions


class MainWindow(QMainWindow):
    def __init__(self):
        QMainWindow.__init__(self)
        self.settings = Settings().items
        Themes.settings_path = str(GUI_DIR / f"gui/themes/{self.settings['theme_name']}.json")
        self.themes = Themes().items
        self.setup_ui()
        self.build_controls()
        self.reset_form()
        self.show()

    # ------------------------------------------------------------------
    def setup_ui(self):
        self.ui = UI_MainWindow()
        self.ui.setup_ui(self)

        # Apply frameless window and title
        if self.settings["custom_title_bar"]:
            self.setWindowFlag(Qt.FramelessWindowHint)
            self.setAttribute(Qt.WA_TranslucentBackground)
        self.setWindowTitle(self.settings["app_name"])

        # Add grips for resizing
        if self.settings["custom_title_bar"]:
            self.left_grip = PyGrips(self, "left", True)
            self.right_grip = PyGrips(self, "right", True)
            self.top_grip = PyGrips(self, "top", True)
            self.bottom_grip = PyGrips(self, "bottom", True)
            self.top_left_grip = PyGrips(self, "top_left", True)
            self.top_right_grip = PyGrips(self, "top_right", True)
            self.bottom_left_grip = PyGrips(self, "bottom_left", True)
            self.bottom_right_grip = PyGrips(self, "bottom_right", True)

        # Configure menus
        menus = [
            {
                "btn_icon": "icon_home.svg",
                "btn_id": "btn_home",
                "btn_text": "Home",
                "btn_tooltip": "Home page",
                "show_top": True,
                "is_active": True,
            }
        ]
        self.ui.left_menu.add_menus(menus)
        self.ui.left_menu.clicked.connect(self.menu_clicked)
        self.ui.left_menu.released.connect(self.menu_released)
        self.ui.title_bar.add_menus([])
        self.ui.title_bar.clicked.connect(self.menu_clicked)
        self.ui.title_bar.released.connect(self.menu_released)
        self.ui.title_bar.set_title(self.settings["app_name"])

        # Hide unused columns
        self.ui.left_column_frame.setMinimumWidth(0)
        self.ui.left_column_frame.setMaximumWidth(0)
        self.ui.right_column_frame.setMinimumWidth(0)
        self.ui.right_column_frame.setMaximumWidth(0)

        # Set home page
        MainFunctions.set_page(self, self.ui.load_pages.page_1)

    # ------------------------------------------------------------------
    def build_controls(self):
        theme = self.themes["app_color"]
        layout = self.ui.load_pages.controls_layout

<<<<<<< HEAD
        self.script_edit = PyLineEdit(
            place_holder_text="Script text...",
            bg_color=theme["dark_one"],
            bg_color_active=theme["dark_three"],
            selection_color=theme["white"],
            context_color=theme["context_color"],
            color=theme["text_foreground"],
        )
=======
        label = QLabel("Enter your script")
        label.setStyleSheet("font-weight: bold; padding-bottom: 4px")
        layout.addWidget(label)

        self.script_edit = QPlainTextEdit()
        self.script_edit.setPlaceholderText("Tip: Drag and drop a file to load it")
        self.script_edit.setMinimumHeight(120)
        self.script_edit.setStyleSheet(
            f"background-color: {theme['dark_one']}; color: {theme['text_foreground']};"
        )
        self.script_edit.textChanged.connect(self.update_create_btn)
>>>>>>> ee551a67
        self.script_edit.setToolTip("Enter or load a script")
        layout.addWidget(self.script_edit)

        btn_row = QHBoxLayout()
        self.upload_btn = PyPushButton(
            text="Upload",
            radius=8,
            color=theme["text_foreground"],
<<<<<<< HEAD
            bg_color=theme["dark_one"],
            bg_color_hover=theme["dark_three"],
            bg_color_pressed=theme["dark_four"],
        )
        self.upload_btn.setToolTip("Open text file")
        self.upload_btn.clicked.connect(self.upload_script)
        btn_row.addWidget(self.upload_btn)

        self.ai_btn = PyPushButton(
            text="Generate with AI",
            radius=8,
            color=theme["text_foreground"],
            bg_color=theme["dark_one"],
            bg_color_hover=theme["dark_three"],
            bg_color_pressed=theme["dark_four"],
        )
        self.ai_btn.setToolTip("Generate script using AI")
        btn_row.addWidget(self.ai_btn)

=======
            bg_color=theme["dark_three"],
            bg_color_hover=theme["context_hover"],
            bg_color_pressed=theme["context_pressed"],
        )
        self.upload_btn.setToolTip("Open text file")
        self.upload_btn.setIcon(QIcon(Functions.set_svg_icon("icon_folder_open.svg")))
        self.upload_btn.clicked.connect(self.upload_script)
        btn_row.addWidget(self.upload_btn)

>>>>>>> ee551a67
        self.reset_btn = PyPushButton(
            text="Reset",
            radius=8,
            color=theme["text_foreground"],
<<<<<<< HEAD
            bg_color=theme["dark_one"],
            bg_color_hover=theme["dark_three"],
            bg_color_pressed=theme["dark_four"],
        )
        self.reset_btn.setToolTip("Clear script")
        self.reset_btn.clicked.connect(self.reset_form)
        btn_row.addWidget(self.reset_btn)

        layout.addLayout(btn_row)

        self.voice_combo = QComboBox()
        self.voice_combo.addItems(["Alice", "Drew", "Bob"])
        self.voice_combo.setToolTip("Select voice")
        layout.addWidget(self.voice_combo)

        self.subtitle_combo = QComboBox()
        self.subtitle_combo.addItems(["karaoke", "progressive", "simple"])
        self.subtitle_combo.setToolTip("Subtitle style")
        layout.addWidget(self.subtitle_combo)

        bg_row = QHBoxLayout()
        self.bg_combo = QComboBox()
        self.bg_combo.addItems(["Default", "City", "Minecraft"])
        self.bg_combo.setToolTip("Background style")
        bg_row.addWidget(self.bg_combo)
=======
            bg_color=theme["dark_three"],
            bg_color_hover=theme["context_hover"],
            bg_color_pressed=theme["context_pressed"],
        )
        self.reset_btn.setToolTip("Clear script")
        self.reset_btn.setIcon(QIcon(Functions.set_svg_icon("icon_restore.svg")))
        self.reset_btn.clicked.connect(self.reset_form)
        btn_row.addWidget(self.reset_btn)
        layout.addLayout(btn_row)

        row1 = QHBoxLayout()
        self.voice_combo = QComboBox()
        self.voice_combo.addItems(["Alice", "Drew", "Bob"])
        self.voice_combo.setToolTip("Choose a voice")
        row1.addWidget(self.voice_combo)

        self.preview_btn = PyPushButton(
            text="",
            radius=8,
            color=theme["text_foreground"],
            bg_color=theme["dark_three"],
            bg_color_hover=theme["context_hover"],
            bg_color_pressed=theme["context_pressed"],
        )
        self.preview_btn.setIcon(QIcon(Functions.set_svg_icon("icon_play.svg")))
        self.preview_btn.setToolTip("Preview selected voice")
        self.preview_btn.clicked.connect(self.preview_voice)
        row1.addWidget(self.preview_btn)
        layout.addLayout(row1)

        row2 = QHBoxLayout()
        self.subtitle_combo = QComboBox()
        self.subtitle_combo.addItems(["karaoke", "progressive", "simple"])
        self.subtitle_combo.setToolTip("Choose subtitle style")
        row2.addWidget(self.subtitle_combo)

        self.bg_combo = QComboBox()
        self.bg_combo.addItems(["Default", "City", "Minecraft"])
        self.bg_combo.setToolTip("Choose a background")
        row2.addWidget(self.bg_combo)
        layout.addLayout(row2)

        row3 = QHBoxLayout()
        self.watermark_toggle = PyToggle(
            bg_color=theme["dark_three"],
            circle_color=theme["icon_color"],
            active_color=theme["context_color"],
        )
        self.watermark_toggle.setToolTip("Toggle watermark")
        self.watermark_toggle.toggled.connect(self.update_watermark_label)
        row3.addWidget(self.watermark_toggle)
        self.watermark_label = QLabel("Watermark: Off")
        row3.addWidget(self.watermark_label)
        row3.addStretch()
        layout.addLayout(row3)
>>>>>>> ee551a67

        self.surprise_btn = PyPushButton(
            text="Surprise Me",
            radius=8,
            color=theme["text_foreground"],
<<<<<<< HEAD
            bg_color=theme["dark_one"],
            bg_color_hover=theme["dark_three"],
            bg_color_pressed=theme["dark_four"],
        )
        self.surprise_btn.setToolTip("Randomize background")
        self.surprise_btn.clicked.connect(self.surprise_me)
        bg_row.addWidget(self.surprise_btn)
        layout.addLayout(bg_row)

        self.watermark_toggle = PyToggle(
            bg_color=theme["dark_two"],
            circle_color=theme["icon_color"],
            active_color=theme["context_color"],
        )
        self.watermark_toggle.setToolTip("Toggle watermark")
        layout.addWidget(self.watermark_toggle)
=======
            bg_color=theme["dark_three"],
            bg_color_hover=theme["context_hover"],
            bg_color_pressed=theme["context_pressed"],
        )
        self.surprise_btn.setToolTip("Randomly select a background category")
        self.surprise_btn.setIcon(QIcon(Functions.set_svg_icon("icon_more_options.svg")))
        self.surprise_btn.clicked.connect(self.surprise_me)
        layout.addWidget(self.surprise_btn)

        self.ai_btn = PyPushButton(
            text="Generate with AI",
            radius=8,
            color=theme["text_foreground"],
            bg_color=theme["dark_three"],
            bg_color_hover=theme["context_hover"],
            bg_color_pressed=theme["context_pressed"],
        )
        self.ai_btn.setEnabled(False)
        self.ai_btn.setToolTip("Coming Soon")
        layout.addWidget(self.ai_btn)

        self.output_info = QLabel("MP4 | 1080p @30fps | Watermark Off")
        self.output_info.setAlignment(Qt.AlignCenter)
        layout.addWidget(self.output_info)
>>>>>>> ee551a67

        self.create_btn = PyPushButton(
            text="Create Content",
            radius=8,
            color=theme["text_foreground"],
            bg_color=theme["context_color"],
            bg_color_hover=theme["context_hover"],
            bg_color_pressed=theme["context_pressed"],
        )
<<<<<<< HEAD
        self.create_btn.setToolTip("Generate the video")
        layout.addWidget(self.create_btn)
        layout.addStretch()

        # Preview placeholder
        preview_label = QLabel("Video Preview")
        preview_label.setAlignment(Qt.AlignCenter)
        self.ui.load_pages.preview_layout.addWidget(preview_label)
=======
        self.create_btn.setToolTip("Start generating your AutoContent video")
        self.create_btn.setIcon(QIcon(Functions.set_svg_icon("icon_send.svg")))
        self.create_btn.setEnabled(False)
        self.create_btn.clicked.connect(self.run_pipeline)
        layout.addWidget(self.create_btn)

        status = QHBoxLayout()
        self.status_dot = QLabel("\u25CF")
        self.status_dot.setStyleSheet(f"color: {theme['green']}")
        status.addWidget(self.status_dot)
        self.status_text = QLabel("Idle")
        status.addWidget(self.status_text)
        status.addStretch()
        self.ready_label = QLabel("Ready")
        status.addWidget(self.ready_label, alignment=Qt.AlignRight)
        layout.addLayout(status)

        layout.addStretch()

        # Preview placeholder
        self.preview_container = QFrame()
        self.preview_container.setStyleSheet(
            f"background-color: {theme['dark_one']}; border-radius: 10px;"
        )
        self.preview_container.setFixedSize(270, 480)
        preview_layout = QVBoxLayout(self.preview_container)
        preview_layout.setContentsMargins(10, 10, 10, 10)
        preview_label = QLabel("Video Preview")
        preview_label.setAlignment(Qt.AlignCenter)
        preview_layout.addWidget(preview_label, 1, Qt.AlignCenter)
        self.ui.load_pages.preview_layout.addWidget(self.preview_container, 0, Qt.AlignTop | Qt.AlignHCenter)
>>>>>>> ee551a67

    # ------------------------------------------------------------------
    def menu_clicked(self):
        pass

    def menu_released(self):
        pass

    def upload_script(self):
        path, _ = QFileDialog.getOpenFileName(self, "Open Script", "", "Text Files (*.txt)")
        if path:
            with open(path, "r", encoding="utf-8") as f:
                self.script_edit.setText(f.read())

    def surprise_me(self):
        combos = [self.voice_combo, self.subtitle_combo, self.bg_combo]
        for combo in combos:
            if combo.count():
                combo.setCurrentIndex(random.randrange(combo.count()))

<<<<<<< HEAD
=======
    def update_watermark_label(self, checked):
        state = "On" if checked else "Off"
        self.watermark_label.setText(f"Watermark: {state}")
        self.output_info.setText(f"MP4 | 1080p @30fps | Watermark {state}")

    def preview_voice(self):
        print(f"Previewing {self.voice_combo.currentText()}")

>>>>>>> ee551a67
    def reset_form(self):
        self.script_edit.clear()
        for combo in (self.voice_combo, self.subtitle_combo, self.bg_combo):
            combo.setCurrentIndex(0)
        self.watermark_toggle.setChecked(False)
<<<<<<< HEAD
=======
        self.update_create_btn()
        self.update_watermark_label(False)

    def update_create_btn(self):
        text = self.script_edit.toPlainText().strip()
        self.create_btn.setEnabled(bool(text))
        state = "On" if self.watermark_toggle.isChecked() else "Off"
        self.output_info.setText(f"MP4 | 1080p @30fps | Watermark {state}")

    def run_pipeline(self):
        print("Starting pipeline...")
>>>>>>> ee551a67

    # Resize grips
    def resizeEvent(self, event):
        if self.settings["custom_title_bar"]:
            self.left_grip.setGeometry(5, 10, 10, self.height())
            self.right_grip.setGeometry(self.width() - 15, 10, 10, self.height())
            self.top_grip.setGeometry(5, 5, self.width() - 10, 10)
            self.bottom_grip.setGeometry(5, self.height() - 15, self.width() - 10, 10)
            self.top_right_grip.setGeometry(self.width() - 20, 5, 15, 15)
            self.bottom_left_grip.setGeometry(5, self.height() - 20, 15, 15)
            self.bottom_right_grip.setGeometry(self.width() - 20, self.height() - 20, 15, 15)
        super().resizeEvent(event)


if __name__ == "__main__":
    app = QApplication(sys.argv)
    window = MainWindow()
    sys.exit(app.exec())<|MERGE_RESOLUTION|>--- conflicted
+++ resolved
@@ -86,16 +86,6 @@
         theme = self.themes["app_color"]
         layout = self.ui.load_pages.controls_layout
 
-<<<<<<< HEAD
-        self.script_edit = PyLineEdit(
-            place_holder_text="Script text...",
-            bg_color=theme["dark_one"],
-            bg_color_active=theme["dark_three"],
-            selection_color=theme["white"],
-            context_color=theme["context_color"],
-            color=theme["text_foreground"],
-        )
-=======
         label = QLabel("Enter your script")
         label.setStyleSheet("font-weight: bold; padding-bottom: 4px")
         layout.addWidget(label)
@@ -107,7 +97,6 @@
             f"background-color: {theme['dark_one']}; color: {theme['text_foreground']};"
         )
         self.script_edit.textChanged.connect(self.update_create_btn)
->>>>>>> ee551a67
         self.script_edit.setToolTip("Enter or load a script")
         layout.addWidget(self.script_edit)
 
@@ -116,27 +105,6 @@
             text="Upload",
             radius=8,
             color=theme["text_foreground"],
-<<<<<<< HEAD
-            bg_color=theme["dark_one"],
-            bg_color_hover=theme["dark_three"],
-            bg_color_pressed=theme["dark_four"],
-        )
-        self.upload_btn.setToolTip("Open text file")
-        self.upload_btn.clicked.connect(self.upload_script)
-        btn_row.addWidget(self.upload_btn)
-
-        self.ai_btn = PyPushButton(
-            text="Generate with AI",
-            radius=8,
-            color=theme["text_foreground"],
-            bg_color=theme["dark_one"],
-            bg_color_hover=theme["dark_three"],
-            bg_color_pressed=theme["dark_four"],
-        )
-        self.ai_btn.setToolTip("Generate script using AI")
-        btn_row.addWidget(self.ai_btn)
-
-=======
             bg_color=theme["dark_three"],
             bg_color_hover=theme["context_hover"],
             bg_color_pressed=theme["context_pressed"],
@@ -146,38 +114,10 @@
         self.upload_btn.clicked.connect(self.upload_script)
         btn_row.addWidget(self.upload_btn)
 
->>>>>>> ee551a67
         self.reset_btn = PyPushButton(
             text="Reset",
             radius=8,
             color=theme["text_foreground"],
-<<<<<<< HEAD
-            bg_color=theme["dark_one"],
-            bg_color_hover=theme["dark_three"],
-            bg_color_pressed=theme["dark_four"],
-        )
-        self.reset_btn.setToolTip("Clear script")
-        self.reset_btn.clicked.connect(self.reset_form)
-        btn_row.addWidget(self.reset_btn)
-
-        layout.addLayout(btn_row)
-
-        self.voice_combo = QComboBox()
-        self.voice_combo.addItems(["Alice", "Drew", "Bob"])
-        self.voice_combo.setToolTip("Select voice")
-        layout.addWidget(self.voice_combo)
-
-        self.subtitle_combo = QComboBox()
-        self.subtitle_combo.addItems(["karaoke", "progressive", "simple"])
-        self.subtitle_combo.setToolTip("Subtitle style")
-        layout.addWidget(self.subtitle_combo)
-
-        bg_row = QHBoxLayout()
-        self.bg_combo = QComboBox()
-        self.bg_combo.addItems(["Default", "City", "Minecraft"])
-        self.bg_combo.setToolTip("Background style")
-        bg_row.addWidget(self.bg_combo)
-=======
             bg_color=theme["dark_three"],
             bg_color_hover=theme["context_hover"],
             bg_color_pressed=theme["context_pressed"],
@@ -233,30 +173,11 @@
         row3.addWidget(self.watermark_label)
         row3.addStretch()
         layout.addLayout(row3)
->>>>>>> ee551a67
 
         self.surprise_btn = PyPushButton(
             text="Surprise Me",
             radius=8,
             color=theme["text_foreground"],
-<<<<<<< HEAD
-            bg_color=theme["dark_one"],
-            bg_color_hover=theme["dark_three"],
-            bg_color_pressed=theme["dark_four"],
-        )
-        self.surprise_btn.setToolTip("Randomize background")
-        self.surprise_btn.clicked.connect(self.surprise_me)
-        bg_row.addWidget(self.surprise_btn)
-        layout.addLayout(bg_row)
-
-        self.watermark_toggle = PyToggle(
-            bg_color=theme["dark_two"],
-            circle_color=theme["icon_color"],
-            active_color=theme["context_color"],
-        )
-        self.watermark_toggle.setToolTip("Toggle watermark")
-        layout.addWidget(self.watermark_toggle)
-=======
             bg_color=theme["dark_three"],
             bg_color_hover=theme["context_hover"],
             bg_color_pressed=theme["context_pressed"],
@@ -281,7 +202,6 @@
         self.output_info = QLabel("MP4 | 1080p @30fps | Watermark Off")
         self.output_info.setAlignment(Qt.AlignCenter)
         layout.addWidget(self.output_info)
->>>>>>> ee551a67
 
         self.create_btn = PyPushButton(
             text="Create Content",
@@ -291,16 +211,6 @@
             bg_color_hover=theme["context_hover"],
             bg_color_pressed=theme["context_pressed"],
         )
-<<<<<<< HEAD
-        self.create_btn.setToolTip("Generate the video")
-        layout.addWidget(self.create_btn)
-        layout.addStretch()
-
-        # Preview placeholder
-        preview_label = QLabel("Video Preview")
-        preview_label.setAlignment(Qt.AlignCenter)
-        self.ui.load_pages.preview_layout.addWidget(preview_label)
-=======
         self.create_btn.setToolTip("Start generating your AutoContent video")
         self.create_btn.setIcon(QIcon(Functions.set_svg_icon("icon_send.svg")))
         self.create_btn.setEnabled(False)
@@ -332,7 +242,6 @@
         preview_label.setAlignment(Qt.AlignCenter)
         preview_layout.addWidget(preview_label, 1, Qt.AlignCenter)
         self.ui.load_pages.preview_layout.addWidget(self.preview_container, 0, Qt.AlignTop | Qt.AlignHCenter)
->>>>>>> ee551a67
 
     # ------------------------------------------------------------------
     def menu_clicked(self):
@@ -353,8 +262,6 @@
             if combo.count():
                 combo.setCurrentIndex(random.randrange(combo.count()))
 
-<<<<<<< HEAD
-=======
     def update_watermark_label(self, checked):
         state = "On" if checked else "Off"
         self.watermark_label.setText(f"Watermark: {state}")
@@ -363,14 +270,11 @@
     def preview_voice(self):
         print(f"Previewing {self.voice_combo.currentText()}")
 
->>>>>>> ee551a67
     def reset_form(self):
         self.script_edit.clear()
         for combo in (self.voice_combo, self.subtitle_combo, self.bg_combo):
             combo.setCurrentIndex(0)
         self.watermark_toggle.setChecked(False)
-<<<<<<< HEAD
-=======
         self.update_create_btn()
         self.update_watermark_label(False)
 
@@ -382,7 +286,6 @@
 
     def run_pipeline(self):
         print("Starting pipeline...")
->>>>>>> ee551a67
 
     # Resize grips
     def resizeEvent(self, event):
