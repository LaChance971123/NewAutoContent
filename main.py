import sys
import os
import json
from pathlib import Path
from typing import Callable, Any
<<<<<<< HEAD

# Ensure Qt can initialize in headless environments
os.environ.setdefault("QT_QPA_PLATFORM", "offscreen")
=======
>>>>>>> 487b2c67

GUI_DIR = Path(__file__).parent / "PyOneDark_GUI_Core"
sys.path.insert(0, str(GUI_DIR))

<<<<<<< HEAD
try:
    from qt_core import *
    from gui.core.json_settings import Settings
    from gui.core.json_themes import Themes
    from gui.core.functions import Functions
    QT_OK = True
except Exception as e:  # pragma: no cover - handle missing Qt libs
    QT_OK = False
    print(f"Failed to load Qt modules: {e}")

if QT_OK:
    from gui.widgets import PyGrips
    from pipeline import generator
    from pipeline.pipeline import VideoPipeline
    from pipeline.config import Config
    from pipeline.helpers import sanitize_name
=======
from qt_core import *
from gui.core.json_settings import Settings
from gui.core.json_themes import Themes
from gui.core.functions import Functions
from gui.widgets import PyGrips

from pipeline import generator
from pipeline.pipeline import VideoPipeline
from pipeline.config import Config
from pipeline.helpers import sanitize_name
>>>>>>> 487b2c67


class SettingsManager:
    """Load and store global settings.json."""

    def __init__(self) -> None:
        self.path = Path(Settings.settings_path)
        self.load()

    def load(self) -> None:
        try:
            self.data = json.loads(self.path.read_text())
        except Exception:
            self.data = {}

    def save(self) -> None:
        self.path.write_text(json.dumps(self.data, indent=4))

<<<<<<< HEAD
=======

class WorkerThread(QThread):
    finished = Signal(object)
    failed = Signal(Exception)

    def __init__(self, func: Callable, *args: Any, **kwargs: Any) -> None:
        super().__init__()
        self.func = func
        self.args = args
        self.kwargs = kwargs

    def run(self) -> None:
        try:
            result = self.func(*self.args, **self.kwargs)
        except Exception as e:  # pragma: no cover - runtime errors
            self.failed.emit(e)
        else:
            self.finished.emit(result)
>>>>>>> 487b2c67

if QT_OK:
    class WorkerThread(QThread):
        finished = Signal(object)
        failed = Signal(Exception)

<<<<<<< HEAD
        def __init__(self, func: Callable, *args: Any, **kwargs: Any) -> None:
            super().__init__()
            self.func = func
            self.args = args
            self.kwargs = kwargs

        def run(self) -> None:
            try:
                result = self.func(*self.args, **self.kwargs)
            except Exception as e:  # pragma: no cover - runtime errors
                self.failed.emit(e)
            else:
                self.finished.emit(result)


    class MainWindow(QMainWindow):
        def __init__(self) -> None:
            super().__init__()
        theme_path = GUI_DIR / "gui/themes/default.json"
        if theme_path.exists():
            Themes.settings_path = str(theme_path)
        else:
            print(f"Warning: missing theme file {theme_path}, using defaults")
=======
class MainWindow(QMainWindow):
    def __init__(self) -> None:
        super().__init__()
        Themes.settings_path = str(GUI_DIR / "gui/themes/default.json")
>>>>>>> 487b2c67
        self.settings = Settings().items
        self.themes = Themes().items
        self.app_settings = SettingsManager()
        self._threads: list[WorkerThread] = []

        self.setup_ui()
        self.setup_sidebar()
        self.setup_pages()
<<<<<<< HEAD
        print("MainWindow initialized")
=======
>>>>>>> 487b2c67
        self.show()
        print("\u2705 GUI launched successfully")

    # ---------------------------------------------------------------
    def setup_ui(self) -> None:
        from gui.uis.windows.main_window.ui_main import UI_MainWindow

        self.ui = UI_MainWindow()
        self.ui.setup_ui(self)
        if self.settings["custom_title_bar"]:
            self.setWindowFlag(Qt.FramelessWindowHint)
            self.setAttribute(Qt.WA_TranslucentBackground)
        self.setWindowTitle(self.settings["app_name"])
        if self.settings["custom_title_bar"]:
            self.left_grip = PyGrips(self, "left", True)
            self.right_grip = PyGrips(self, "right", True)
            self.top_grip = PyGrips(self, "top", True)
            self.bottom_grip = PyGrips(self, "bottom", True)
            self.top_left_grip = PyGrips(self, "top_left", True)
            self.top_right_grip = PyGrips(self, "top_right", True)
            self.bottom_left_grip = PyGrips(self, "bottom_left", True)
            self.bottom_right_grip = PyGrips(self, "bottom_right", True)
        self.ui.left_column_frame.setMinimumWidth(0)
        self.ui.left_column_frame.setMaximumWidth(0)
        self.ui.right_column_frame.setMinimumWidth(0)
        self.ui.right_column_frame.setMaximumWidth(0)

    # ---------------------------------------------------------------
    def setup_sidebar(self) -> None:
        menus = [
            {
                "btn_icon": Functions.set_svg_icon("icon_home.svg"),
                "btn_id": "btn_home",
                "btn_text": "Home",
                "btn_tooltip": "Home page",
                "show_top": True,
                "is_active": True,
            },
            {
                "btn_icon": Functions.set_svg_icon("icon_file.svg"),
                "btn_id": "btn_batch",
                "btn_text": "Batch",
                "btn_tooltip": "Batch mode",
                "show_top": True,
                "is_active": False,
            },
            {
                "btn_icon": Functions.set_svg_icon("icon_settings.svg"),
                "btn_id": "btn_settings",
                "btn_text": "Settings",
                "btn_tooltip": "Application settings",
                "show_top": False,
                "is_active": False,
            },
            {
                "btn_icon": Functions.set_svg_icon("icon_info.svg"),
                "btn_id": "btn_help",
                "btn_text": "Help",
                "btn_tooltip": "Help and info",
                "show_top": False,
                "is_active": False,
            },
        ]
        self.ui.left_menu.add_menus(menus)
        self.ui.left_menu.clicked.connect(self.handle_left_menu_clicked)
        self.ui.left_menu.released.connect(self.menu_released)
        self.ui.title_bar.add_menus([])
        self.ui.title_bar.clicked.connect(self.menu_clicked)
        self.ui.title_bar.released.connect(self.menu_released)

    # ---------------------------------------------------------------
    def setup_pages(self) -> None:
        from autocontent_gui.pages import (
            HomePageWidget,
            BatchModePageWidget,
            SettingsPageWidget,
            HelpPageWidget,
        )

        self.ui.load_pages.load_pages(
            {
                "home": HomePageWidget,
                "batch": BatchModePageWidget,
                "settings": SettingsPageWidget,
                "help": HelpPageWidget,
            }
        )
        self.home_page = self.ui.load_pages._widgets.get("home")
        if self.home_page:
            self.home_page.state_changed.connect(self.handle_home_state)
            self.home_page.ai_requested.connect(self.handle_ai_request)
            self.home_page.create_requested.connect(self.handle_create_request)
            self.home_page.surprise_triggered.connect(lambda: self.home_page.show_status("Surprise!"))
        self.settings_page = self.ui.load_pages._widgets.get("settings")
        if self.settings_page:
            self.settings_page.load_settings(self.app_settings.data)
            self.settings_page.save_btn.clicked.connect(self.save_settings)
        self.help_page = self.ui.load_pages._widgets.get("help")
        if self.help_page:
            self.help_page.copy_logs_requested.connect(self.handle_copy_logs)
        self.home_state: dict[str, Any] = {}
        self.processing = False

    # ---------------------------------------------------------------
    def menu_clicked(self, btn: QPushButton) -> None:
        if isinstance(btn, QPushButton):
            self.handle_left_menu_clicked(btn)

    # ---------------------------------------------------------------
    def menu_released(self, btn: QPushButton) -> None:
        # Stub for future behavior
        pass

    # ---------------------------------------------------------------
    def handle_left_menu_clicked(self, btn: QPushButton) -> None:
        mapping = {
            "btn_home": "home",
            "btn_batch": "batch",
            "btn_settings": "settings",
            "btn_help": "help",
        }
        page = mapping.get(btn.objectName())
        if page:
            self.ui.left_menu.select_only_one(btn.objectName())
            self.ui.load_pages.set_current(page)
            if page == "home" and self.home_page:
                self.home_page.update_preview_size()

    # ---------------------------------------------------------------
    def show_status(self, text: str, error: bool = False) -> None:
<<<<<<< HEAD
        widget = None
        if QT_OK and hasattr(self.ui, "load_pages"):
            widget = self.ui.load_pages.pages.currentWidget()
        if widget and hasattr(widget, "show_status"):
            widget.show_status(text, error=error)
        elif self.home_page:
=======
        if self.home_page:
>>>>>>> 487b2c67
            self.home_page.show_status(text, error=error)

    # ---------------------------------------------------------------
    def handle_home_state(self, key: str, value: Any) -> None:
        self.home_state[key] = value

    # ---------------------------------------------------------------
    def handle_ai_request(self) -> None:
        if self.processing or not self.home_page:
            return
        self.processing = True
        self.home_page.set_processing(True, "Generating AI...")
        thread = WorkerThread(generator.generate_story)
        thread.finished.connect(self.finish_ai_request)
        thread.failed.connect(self.ai_failed)
        thread.start()
        self._threads.append(thread)

    def ai_failed(self, exc: Exception) -> None:
        if self.home_page:
            self.home_page.set_processing(False, f"AI error: {exc}")
            self.home_page.show_status(f"AI failed: {exc}", error=True)
        self.processing = False

    def finish_ai_request(self, text: str) -> None:
        if self.home_page:
            self.home_page.script_edit.setPlainText(text)
            self.home_page.update_state("script", text)
            self.home_page.set_processing(False, "AI generation complete")
            self.home_page.show_status("AI generation complete")
        self.processing = False

    # ---------------------------------------------------------------
    def handle_create_request(self) -> None:
        if self.processing or not self.home_page:
            return
        self.processing = True
        self.home_page.set_processing(True, "Running pipeline...")
        cfg = Config.load(Path("config/config.json"))
        cfg.default_voice_id = self.home_state.get("voice")
        cfg.resolution = self.home_state.get("resolution", cfg.resolution)
        cfg.watermark_enabled = bool(self.home_state.get("watermark"))
        thread = WorkerThread(
            self._run_pipeline,
            cfg,
            self.home_page.script_edit.toPlainText(),
            self.home_state.get("voice") or "",
            self.home_state.get("background"),
        )
        thread.finished.connect(self.finish_create_request)
        thread.failed.connect(self.create_failed)
        thread.start()
        self._threads.append(thread)

    def create_failed(self, exc: Exception) -> None:
        if self.home_page:
            self.home_page.set_processing(False, f"Pipeline error: {exc}")
            self.home_page.show_status(f"Pipeline failed: {exc}", error=True)
        self.processing = False

    def finish_create_request(self, ctx) -> None:
        if self.home_page:
            self.home_page.set_processing(False, "Video saved.")
            self.home_page.show_status("Video saved")
            if ctx and hasattr(ctx, "final_video_path"):
                self.home_page.preview_label.setText(str(ctx.final_video_path))
        self.processing = False

    def _run_pipeline(self, cfg: Config, script: str, title: str, background: str | None):
        vp = VideoPipeline(cfg)
        out_dir = Path(self.app_settings.data.get("output_folder", "output"))
        out_dir.mkdir(parents=True, exist_ok=True)
        out_path = out_dir / f"{sanitize_name(title or 'session')}.mp4"
        return vp.run(script, title or "session", background=background, output=out_path)

    # ---------------------------------------------------------------
    def handle_copy_logs(self) -> None:
        path = Path("logs/pipeline.log").resolve()
        QGuiApplication.clipboard().setText(str(path))
        self.show_status("Log path copied")

    # ---------------------------------------------------------------
    def save_settings(self) -> None:
        if not self.settings_page:
            return
        self.app_settings.data.update(self.settings_page.get_settings())
        self.app_settings.save()
        self.settings_page.load_settings(self.app_settings.data)
        self.show_status("Settings saved")

    def closeEvent(self, event) -> None:  # type: ignore[override]
        self.save_settings()
        for thread in self._threads:
            thread.wait(100)
        super().closeEvent(event)


if __name__ == "__main__":
    if not QT_OK:
        sys.exit("Qt environment not available")
    app = QApplication(sys.argv)
    window = MainWindow()
    sys.exit(app.exec())<|MERGE_RESOLUTION|>--- conflicted
+++ resolved
@@ -3,34 +3,10 @@
 import json
 from pathlib import Path
 from typing import Callable, Any
-<<<<<<< HEAD
-
-# Ensure Qt can initialize in headless environments
-os.environ.setdefault("QT_QPA_PLATFORM", "offscreen")
-=======
->>>>>>> 487b2c67
 
 GUI_DIR = Path(__file__).parent / "PyOneDark_GUI_Core"
 sys.path.insert(0, str(GUI_DIR))
 
-<<<<<<< HEAD
-try:
-    from qt_core import *
-    from gui.core.json_settings import Settings
-    from gui.core.json_themes import Themes
-    from gui.core.functions import Functions
-    QT_OK = True
-except Exception as e:  # pragma: no cover - handle missing Qt libs
-    QT_OK = False
-    print(f"Failed to load Qt modules: {e}")
-
-if QT_OK:
-    from gui.widgets import PyGrips
-    from pipeline import generator
-    from pipeline.pipeline import VideoPipeline
-    from pipeline.config import Config
-    from pipeline.helpers import sanitize_name
-=======
 from qt_core import *
 from gui.core.json_settings import Settings
 from gui.core.json_themes import Themes
@@ -41,7 +17,6 @@
 from pipeline.pipeline import VideoPipeline
 from pipeline.config import Config
 from pipeline.helpers import sanitize_name
->>>>>>> 487b2c67
 
 
 class SettingsManager:
@@ -60,8 +35,6 @@
     def save(self) -> None:
         self.path.write_text(json.dumps(self.data, indent=4))
 
-<<<<<<< HEAD
-=======
 
 class WorkerThread(QThread):
     finished = Signal(object)
@@ -80,43 +53,12 @@
             self.failed.emit(e)
         else:
             self.finished.emit(result)
->>>>>>> 487b2c67
-
-if QT_OK:
-    class WorkerThread(QThread):
-        finished = Signal(object)
-        failed = Signal(Exception)
-
-<<<<<<< HEAD
-        def __init__(self, func: Callable, *args: Any, **kwargs: Any) -> None:
-            super().__init__()
-            self.func = func
-            self.args = args
-            self.kwargs = kwargs
-
-        def run(self) -> None:
-            try:
-                result = self.func(*self.args, **self.kwargs)
-            except Exception as e:  # pragma: no cover - runtime errors
-                self.failed.emit(e)
-            else:
-                self.finished.emit(result)
-
-
-    class MainWindow(QMainWindow):
-        def __init__(self) -> None:
-            super().__init__()
-        theme_path = GUI_DIR / "gui/themes/default.json"
-        if theme_path.exists():
-            Themes.settings_path = str(theme_path)
-        else:
-            print(f"Warning: missing theme file {theme_path}, using defaults")
-=======
+
+
 class MainWindow(QMainWindow):
     def __init__(self) -> None:
         super().__init__()
         Themes.settings_path = str(GUI_DIR / "gui/themes/default.json")
->>>>>>> 487b2c67
         self.settings = Settings().items
         self.themes = Themes().items
         self.app_settings = SettingsManager()
@@ -125,12 +67,7 @@
         self.setup_ui()
         self.setup_sidebar()
         self.setup_pages()
-<<<<<<< HEAD
-        print("MainWindow initialized")
-=======
->>>>>>> 487b2c67
         self.show()
-        print("\u2705 GUI launched successfully")
 
     # ---------------------------------------------------------------
     def setup_ui(self) -> None:
@@ -259,16 +196,7 @@
 
     # ---------------------------------------------------------------
     def show_status(self, text: str, error: bool = False) -> None:
-<<<<<<< HEAD
-        widget = None
-        if QT_OK and hasattr(self.ui, "load_pages"):
-            widget = self.ui.load_pages.pages.currentWidget()
-        if widget and hasattr(widget, "show_status"):
-            widget.show_status(text, error=error)
-        elif self.home_page:
-=======
-        if self.home_page:
->>>>>>> 487b2c67
+        if self.home_page:
             self.home_page.show_status(text, error=error)
 
     # ---------------------------------------------------------------
