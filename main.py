--- conflicted
+++ resolved
@@ -1,9 +1,6 @@
 import sys
 import json
-<<<<<<< HEAD
-=======
 import random
->>>>>>> 175f6ba1
 from pathlib import Path
 
 GUI_DIR = Path(__file__).parent / "PyOneDark_GUI_Core"
@@ -12,9 +9,6 @@
 from qt_core import *
 from gui.core.json_settings import Settings
 from gui.core.json_themes import Themes
-<<<<<<< HEAD
-from gui.widgets import PyPushButton, PyGrips
-=======
 from gui.widgets import PyPushButton, PyToggle, PyGrips
 from pipeline import generator
 from pipeline.pipeline import VideoPipeline
@@ -38,37 +32,17 @@
     "font-weight: bold; font-size: 12pt; margin-bottom: 12px;"
 )
 PAD = 10
->>>>>>> 175f6ba1
-
-# Pipeline imports retained for future use
-from pipeline import generator
-from pipeline.pipeline import VideoPipeline
-from pipeline.config import Config
-from pipeline.helpers import sanitize_name
-
-<<<<<<< HEAD
-=======
+
+
 class ScriptEdit(QPlainTextEdit):
     """Editor that supports drag-and-drop for text and docx files."""
 
     fileLoaded = Signal(str)
->>>>>>> 175f6ba1
-
-class SettingsManager:
-    """Load and save persistent settings"""
-
-<<<<<<< HEAD
-    def __init__(self):
-        self.path = Path(Settings.settings_path)
-        self.load()
-
-    def load(self):
-        try:
-            self.data = json.loads(self.path.read_text())
-        except Exception:
-            self.data = {}
-
-=======
+
+    def __init__(self, *args, **kwargs):
+        super().__init__(*args, **kwargs)
+        self.setAcceptDrops(True)
+
     def dragEnterEvent(self, e):
         if e.mimeData().hasUrls():
             url = e.mimeData().urls()[0]
@@ -121,7 +95,6 @@
         for k, v in DEFAULTS.items():
             self.data.setdefault(k, v)
 
->>>>>>> 175f6ba1
     def save(self):
         with open(self.path, "w", encoding="utf-8") as f:
             json.dump(self.data, f, indent=4)
@@ -131,29 +104,21 @@
     def __init__(self):
         super().__init__()
         self.settings = Settings().items
-        Themes.settings_path = str(
-            GUI_DIR / f"gui/themes/{self.settings['theme_name']}.json"
-        )
+        Themes.settings_path = str(GUI_DIR / f"gui/themes/{self.settings['theme_name']}.json")
         self.themes = Themes().items
         self.app_settings = SettingsManager()
-<<<<<<< HEAD
-=======
         self.auto_filename = True
->>>>>>> 175f6ba1
 
         self.setup_ui()
         self.build_sidebar()
         self.build_home_page()
         self.build_settings_page()
         self.build_help_page()
-<<<<<<< HEAD
-=======
         self.status_timer = QTimer(self)
         self.status_timer.setSingleShot(True)
         self.status_timer.timeout.connect(lambda: self.set_status("Idle", self.themes["app_color"].get("green")))
         self.reset_form()
         self.restore_state()
->>>>>>> 175f6ba1
         self.show()
 
     # ------------------------------------------------------------------
@@ -178,11 +143,7 @@
             self.bottom_left_grip = PyGrips(self, "bottom_left", True)
             self.bottom_right_grip = PyGrips(self, "bottom_right", True)
 
-<<<<<<< HEAD
-        # Clear existing left menu widgets
-=======
         # clear default left menu
->>>>>>> 175f6ba1
         lm = self.ui.left_menu_frame.layout()
         while lm.count():
             item = lm.takeAt(0)
@@ -190,28 +151,15 @@
                 item.widget().deleteLater()
         self.menu_container = QFrame()
         self.sidebar_layout = QVBoxLayout(self.menu_container)
-<<<<<<< HEAD
-        self.sidebar_layout.setContentsMargins(10, 10, 10, 10)
-        lm.addWidget(self.menu_container)
-
-        # Hide columns used by the original template
-=======
         self.sidebar_layout.setContentsMargins(PAD, PAD, PAD, PAD)
         lm.addWidget(self.menu_container)
 
         # hide left/right columns by default
->>>>>>> 175f6ba1
         self.ui.left_column_frame.setMinimumWidth(0)
         self.ui.left_column_frame.setMaximumWidth(0)
         self.ui.right_column_frame.setMinimumWidth(0)
         self.ui.right_column_frame.setMaximumWidth(0)
 
-<<<<<<< HEAD
-    # ------------------------------------------------------------------
-    def build_sidebar(self):
-        theme = self.themes["app_color"]
-        btn_args = dict(
-=======
     # ------------------------------------------------------------------
     def build_sidebar(self):
         theme = self.themes["app_color"]
@@ -390,19 +338,12 @@
         row2.addWidget(self.bg_combo)
         self.surprise_btn = PyPushButton(
             text="Surprise Me",
->>>>>>> 175f6ba1
             radius=8,
             color=theme["text_foreground"],
             bg_color=theme["dark_three"],
             bg_color_hover=theme["context_hover"],
             bg_color_pressed=theme["context_pressed"],
         )
-<<<<<<< HEAD
-
-        self.home_btn = PyPushButton(text="Home", **btn_args)
-        self.settings_btn = PyPushButton(text="Settings", **btn_args)
-        self.help_btn = PyPushButton(text="Help", **btn_args)
-=======
         self.surprise_btn.setToolTip("Randomly select options")
         self.surprise_btn.setMaximumWidth(500)
         self.surprise_btn.clicked.connect(self.surprise_me)
@@ -437,59 +378,9 @@
         self.ready_label = QLabel("Ready")
         status.addWidget(self.ready_label, alignment=Qt.AlignRight)
         output_layout.addLayout(status)
->>>>>>> 175f6ba1
-
-        self.home_btn.clicked.connect(lambda: self.switch_page(0))
-        self.settings_btn.clicked.connect(lambda: self.switch_page(1))
-        self.help_btn.clicked.connect(lambda: self.switch_page(2))
-
-<<<<<<< HEAD
-        self.sidebar_layout.addWidget(self.home_btn)
-        self.sidebar_layout.addWidget(self.settings_btn)
-        self.sidebar_layout.addWidget(self.help_btn)
-        self.sidebar_layout.addStretch()
-
-    # ------------------------------------------------------------------
-    def switch_page(self, index: int):
-        stack = self.ui.load_pages.pages
-        if index != stack.currentIndex():
-            stack.setCurrentIndex(index)
-
-    # Utility ------------------------------------------------------------
-    def clear_layout(self, layout: QLayout):
-        while layout.count():
-            item = layout.takeAt(0)
-            if item.widget():
-                item.widget().deleteLater()
-            elif item.layout():
-                self.clear_layout(item.layout())
-
-    # ------------------------------------------------------------------
-    def build_home_page(self):
-        self.clear_layout(self.ui.load_pages.page_1_layout)
-        label = QLabel("\ud83d\udd27 Rebuilding GUI...")
-        label.setAlignment(Qt.AlignCenter)
-        self.ui.load_pages.page_1_layout.addWidget(label)
-
-    # ------------------------------------------------------------------
-    def build_settings_page(self):
-        self.clear_layout(self.ui.load_pages.page_2_layout)
-        label = QLabel("\u2699\ufe0f Settings under construction")
-        label.setAlignment(Qt.AlignCenter)
-        self.ui.load_pages.page_2_layout.addWidget(label)
-
-    # ------------------------------------------------------------------
-    def build_help_page(self):
-        self.clear_layout(self.ui.load_pages.page_3_layout)
-        label = QLabel("\ud83d\udcda Help content coming soon")
-        label.setAlignment(Qt.AlignCenter)
-        self.ui.load_pages.page_3_layout.addWidget(label)
-
-    # ------------------------------------------------------------------
-    def closeEvent(self, event):
-        self.app_settings.save()
-        super().closeEvent(event)
-=======
+
+        layout.addStretch()
+
         # preview placeholder
         self.preview_container = QFrame(objectName="preview")
         self.preview_container.setStyleSheet(
@@ -962,7 +853,6 @@
             self.bottom_right_grip.setGeometry(self.width() - 20, self.height() - 20, 15, 15)
         self.adjust_preview_size()
         super().resizeEvent(event)
->>>>>>> 175f6ba1
 
 
 if __name__ == "__main__":
