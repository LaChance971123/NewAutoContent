import sys
import os
import json
from pathlib import Path
from typing import Callable, Any
<<<<<<< HEAD

# Ensure Qt can initialize in headless environments
os.environ.setdefault("QT_QPA_PLATFORM", "offscreen")
=======
>>>>>>> 36ed7580

GUI_DIR = Path(__file__).parent / "PyOneDark_GUI_Core"
sys.path.insert(0, str(GUI_DIR))

<<<<<<< HEAD
try:
    from qt_core import *
    from gui.core.json_settings import Settings
    from gui.core.json_themes import Themes
    from gui.core.functions import Functions
    QT_OK = True
except Exception as e:  # pragma: no cover - handle missing Qt libs
    QT_OK = False
    print(f"Failed to load Qt modules: {e}")

if QT_OK:
    from gui.widgets import PyGrips
    from pipeline import generator
    from pipeline.pipeline import VideoPipeline
    from pipeline.config import Config
    from pipeline.helpers import sanitize_name
=======
from qt_core import *
from gui.core.json_settings import Settings
from gui.core.json_themes import Themes
from gui.core.functions import Functions
from gui.widgets import PyGrips

from pipeline import generator
from pipeline.pipeline import VideoPipeline
from pipeline.config import Config
from pipeline.helpers import sanitize_name
>>>>>>> 36ed7580


class SettingsManager:
    """Load and store global settings.json."""

    def __init__(self) -> None:
        self.path = Path(Settings.settings_path)
        self.load()

    def load(self) -> None:
        try:
            self.data = json.loads(self.path.read_text())
        except Exception:
            self.data = {}

    def save(self) -> None:
        self.path.write_text(json.dumps(self.data, indent=4))


<<<<<<< HEAD
if QT_OK:
    class WorkerThread(QThread):
        finished = Signal(object)
        failed = Signal(Exception)

        def __init__(self, func: Callable, *args: Any, **kwargs: Any) -> None:
            super().__init__()
            self.func = func
            self.args = args
            self.kwargs = kwargs

        def run(self) -> None:
            try:
                result = self.func(*self.args, **self.kwargs)
            except Exception as e:  # pragma: no cover - runtime errors
                self.failed.emit(e)
            else:
                self.finished.emit(result)


    class MainWindow(QMainWindow):
        def __init__(self) -> None:
            super().__init__()
            theme_path = GUI_DIR / "gui/themes/default.json"
            self.startup_warning: str | None = None
            if theme_path.exists():
                Themes.settings_path = str(theme_path)
            else:
                self.startup_warning = "[\u26a0] Using fallback theme"
                print(self.startup_warning)
            self.settings = Settings().items
            try:
                self.themes = Themes().items
            except Exception as e:
                print(f"Failed to load theme: {e}")
                self.themes = {"app_color": {
                    "dark_one": "#1C1F22",
                    "dark_three": "#2E3338",
                    "context_color": "#377DFF",
                    "context_hover": "#4A8BFF",
                    "context_pressed": "#2554CE",
                    "text_foreground": "#F5F7FA",
                    "icon_color": "#F5F7FA",
                    "red": "#ff5555",
                }}
            self.app_settings = SettingsManager()
            self._threads: list[WorkerThread] = []

            self.setup_ui()
            self.setup_sidebar()
            self.setup_pages()
            if self.startup_warning:
                self.show_status(self.startup_warning, error=True)
            print("MainWindow initialized")
            self.show()

        # -----------------------------------------------------------

    def showEvent(self, event) -> None:  # type: ignore[override]
        super().showEvent(event)
        print("[\u2713] All GUI components tested and loaded successfully")
=======
class WorkerThread(QThread):
    finished = Signal(object)
    failed = Signal(Exception)

    def __init__(self, func: Callable, *args: Any, **kwargs: Any) -> None:
        super().__init__()
        self.func = func
        self.args = args
        self.kwargs = kwargs

    def run(self) -> None:
        try:
            result = self.func(*self.args, **self.kwargs)
        except Exception as e:  # pragma: no cover - runtime errors
            self.failed.emit(e)
        else:
            self.finished.emit(result)


class MainWindow(QMainWindow):
    def __init__(self) -> None:
        super().__init__()
        Themes.settings_path = str(GUI_DIR / "gui/themes/default.json")
        self.settings = Settings().items
        self.themes = Themes().items
        self.app_settings = SettingsManager()
        self._threads: list[WorkerThread] = []

        self.setup_ui()
        self.setup_sidebar()
        self.setup_pages()
        self.show()
>>>>>>> 36ed7580

    # ---------------------------------------------------------------
    def setup_ui(self) -> None:
        from gui.uis.windows.main_window.ui_main import UI_MainWindow

        self.ui = UI_MainWindow()
        self.ui.setup_ui(self)
        if self.settings["custom_title_bar"]:
            self.setWindowFlag(Qt.FramelessWindowHint)
            self.setAttribute(Qt.WA_TranslucentBackground)
        self.setWindowTitle(self.settings["app_name"])
        if self.settings["custom_title_bar"]:
            self.left_grip = PyGrips(self, "left", True)
            self.right_grip = PyGrips(self, "right", True)
            self.top_grip = PyGrips(self, "top", True)
            self.bottom_grip = PyGrips(self, "bottom", True)
            self.top_left_grip = PyGrips(self, "top_left", True)
            self.top_right_grip = PyGrips(self, "top_right", True)
            self.bottom_left_grip = PyGrips(self, "bottom_left", True)
            self.bottom_right_grip = PyGrips(self, "bottom_right", True)
        self.ui.left_column_frame.setMinimumWidth(0)
        self.ui.left_column_frame.setMaximumWidth(0)
        self.ui.right_column_frame.setMinimumWidth(0)
        self.ui.right_column_frame.setMaximumWidth(0)

    # ---------------------------------------------------------------
    def setup_sidebar(self) -> None:
        menus = [
            {
                "btn_icon": Functions.set_svg_icon("icon_home.svg"),
                "btn_id": "btn_home",
                "btn_text": "Home",
                "btn_tooltip": "Home page",
                "show_top": True,
                "is_active": True,
            },
            {
                "btn_icon": Functions.set_svg_icon("icon_file.svg"),
                "btn_id": "btn_batch",
                "btn_text": "Batch",
                "btn_tooltip": "Batch mode",
                "show_top": True,
                "is_active": False,
            },
            {
                "btn_icon": Functions.set_svg_icon("icon_settings.svg"),
                "btn_id": "btn_settings",
                "btn_text": "Settings",
                "btn_tooltip": "Application settings",
                "show_top": False,
                "is_active": False,
            },
            {
                "btn_icon": Functions.set_svg_icon("icon_info.svg"),
                "btn_id": "btn_help",
                "btn_text": "Help",
                "btn_tooltip": "Help and info",
                "show_top": False,
                "is_active": False,
            },
        ]
        self.ui.left_menu.add_menus(menus)
        self.ui.left_menu.clicked.connect(self.handle_left_menu_clicked)
        self.ui.left_menu.released.connect(self.menu_released)
        self.ui.title_bar.add_menus([])
        self.ui.title_bar.clicked.connect(self.menu_clicked)
        self.ui.title_bar.released.connect(self.menu_released)

    # ---------------------------------------------------------------
    def setup_pages(self) -> None:
        from autocontent_gui.pages import (
            HomePageWidget,
            BatchModePageWidget,
            SettingsPageWidget,
            HelpPageWidget,
        )

        self.ui.load_pages.load_pages(
            {
                "home": HomePageWidget,
                "batch": BatchModePageWidget,
                "settings": SettingsPageWidget,
                "help": HelpPageWidget,
            }
        )
        self.home_page = self.ui.load_pages._widgets.get("home")
        if self.home_page:
            self.home_page.state_changed.connect(self.handle_home_state)
            self.home_page.ai_requested.connect(self.handle_ai_request)
            self.home_page.create_requested.connect(self.handle_create_request)
            self.home_page.surprise_triggered.connect(lambda: self.home_page.show_status("Surprise!"))
        self.settings_page = self.ui.load_pages._widgets.get("settings")
        if self.settings_page:
            self.settings_page.load_settings(self.app_settings.data)
            self.settings_page.save_btn.clicked.connect(self.save_settings)
        self.help_page = self.ui.load_pages._widgets.get("help")
        if self.help_page:
            self.help_page.copy_logs_requested.connect(self.handle_copy_logs)
        self.home_state: dict[str, Any] = {}
        self.processing = False

    # ---------------------------------------------------------------
    def menu_clicked(self, btn: QPushButton) -> None:
        if isinstance(btn, QPushButton):
            self.handle_left_menu_clicked(btn)

    # ---------------------------------------------------------------
    def menu_released(self, btn: QPushButton) -> None:
        # Stub for future behavior
        pass

    # ---------------------------------------------------------------
    def handle_left_menu_clicked(self, btn: QPushButton) -> None:
        mapping = {
            "btn_home": "home",
            "btn_batch": "batch",
            "btn_settings": "settings",
            "btn_help": "help",
        }
        page = mapping.get(btn.objectName())
        if page:
            self.ui.left_menu.select_only_one(btn.objectName())
            self.ui.load_pages.set_current(page)
            if page == "home" and self.home_page:
                self.home_page.update_preview_size()

    # ---------------------------------------------------------------
    def show_status(self, text: str, error: bool = False) -> None:
<<<<<<< HEAD
        widget = None
        if QT_OK and hasattr(self.ui, "load_pages"):
            widget = self.ui.load_pages.pages.currentWidget()
        if widget and hasattr(widget, "show_status"):
            widget.show_status(text, error=error)
        elif self.home_page:
=======
        if self.home_page:
>>>>>>> 36ed7580
            self.home_page.show_status(text, error=error)

    # ---------------------------------------------------------------
    def handle_home_state(self, key: str, value: Any) -> None:
        self.home_state[key] = value

    # ---------------------------------------------------------------
    def handle_ai_request(self) -> None:
        if self.processing or not self.home_page:
            return
        self.processing = True
        self.home_page.set_processing(True, "Generating AI...")
        thread = WorkerThread(generator.generate_story)
        thread.finished.connect(self.finish_ai_request)
        thread.failed.connect(self.ai_failed)
        thread.start()
        self._threads.append(thread)

    def ai_failed(self, exc: Exception) -> None:
        if self.home_page:
            self.home_page.set_processing(False, f"AI error: {exc}")
            self.home_page.show_status(f"AI failed: {exc}", error=True)
        self.processing = False

    def finish_ai_request(self, text: str) -> None:
        if self.home_page:
            self.home_page.script_edit.setPlainText(text)
            self.home_page.update_state("script", text)
            self.home_page.set_processing(False, "AI generation complete")
            self.home_page.show_status("AI generation complete")
        self.processing = False

    # ---------------------------------------------------------------
    def handle_create_request(self) -> None:
        if self.processing or not self.home_page:
            return
        self.processing = True
        self.home_page.set_processing(True, "Running pipeline...")
        cfg = Config.load(Path("config/config.json"))
        cfg.default_voice_id = self.home_state.get("voice")
        cfg.resolution = self.home_state.get("resolution", cfg.resolution)
        cfg.watermark_enabled = bool(self.home_state.get("watermark"))
        thread = WorkerThread(
            self._run_pipeline,
            cfg,
            self.home_page.script_edit.toPlainText(),
            self.home_state.get("voice") or "",
            self.home_state.get("background"),
        )
        thread.finished.connect(self.finish_create_request)
        thread.failed.connect(self.create_failed)
        thread.start()
        self._threads.append(thread)

    def create_failed(self, exc: Exception) -> None:
        if self.home_page:
            self.home_page.set_processing(False, f"Pipeline error: {exc}")
            self.home_page.show_status(f"Pipeline failed: {exc}", error=True)
        self.processing = False

    def finish_create_request(self, ctx) -> None:
        if self.home_page:
            self.home_page.set_processing(False, "Video saved.")
            self.home_page.show_status("Video saved")
            if ctx and hasattr(ctx, "final_video_path"):
                self.home_page.preview_label.setText(str(ctx.final_video_path))
        self.processing = False

    def _run_pipeline(self, cfg: Config, script: str, title: str, background: str | None):
        vp = VideoPipeline(cfg)
        out_dir = Path(self.app_settings.data.get("output_folder", "output"))
        out_dir.mkdir(parents=True, exist_ok=True)
        out_path = out_dir / f"{sanitize_name(title or 'session')}.mp4"
        return vp.run(script, title or "session", background=background, output=out_path)

    # ---------------------------------------------------------------
    def handle_copy_logs(self) -> None:
        path = Path("logs/pipeline.log").resolve()
        QGuiApplication.clipboard().setText(str(path))
        self.show_status("Log path copied")

    # ---------------------------------------------------------------
    def save_settings(self) -> None:
        if not self.settings_page:
            return
        self.app_settings.data.update(self.settings_page.get_settings())
        self.app_settings.save()
        self.settings_page.load_settings(self.app_settings.data)
        self.show_status("Settings saved")

    def closeEvent(self, event) -> None:  # type: ignore[override]
        self.save_settings()
        for thread in self._threads:
            thread.wait(100)
        super().closeEvent(event)


if __name__ == "__main__":
    if not QT_OK:
        sys.exit("Qt environment not available")
    app = QApplication(sys.argv)
    window = MainWindow()
    sys.exit(app.exec())<|MERGE_RESOLUTION|>--- conflicted
+++ resolved
@@ -3,34 +3,10 @@
 import json
 from pathlib import Path
 from typing import Callable, Any
-<<<<<<< HEAD
-
-# Ensure Qt can initialize in headless environments
-os.environ.setdefault("QT_QPA_PLATFORM", "offscreen")
-=======
->>>>>>> 36ed7580
 
 GUI_DIR = Path(__file__).parent / "PyOneDark_GUI_Core"
 sys.path.insert(0, str(GUI_DIR))
 
-<<<<<<< HEAD
-try:
-    from qt_core import *
-    from gui.core.json_settings import Settings
-    from gui.core.json_themes import Themes
-    from gui.core.functions import Functions
-    QT_OK = True
-except Exception as e:  # pragma: no cover - handle missing Qt libs
-    QT_OK = False
-    print(f"Failed to load Qt modules: {e}")
-
-if QT_OK:
-    from gui.widgets import PyGrips
-    from pipeline import generator
-    from pipeline.pipeline import VideoPipeline
-    from pipeline.config import Config
-    from pipeline.helpers import sanitize_name
-=======
 from qt_core import *
 from gui.core.json_settings import Settings
 from gui.core.json_themes import Themes
@@ -41,7 +17,6 @@
 from pipeline.pipeline import VideoPipeline
 from pipeline.config import Config
 from pipeline.helpers import sanitize_name
->>>>>>> 36ed7580
 
 
 class SettingsManager:
@@ -61,69 +36,6 @@
         self.path.write_text(json.dumps(self.data, indent=4))
 
 
-<<<<<<< HEAD
-if QT_OK:
-    class WorkerThread(QThread):
-        finished = Signal(object)
-        failed = Signal(Exception)
-
-        def __init__(self, func: Callable, *args: Any, **kwargs: Any) -> None:
-            super().__init__()
-            self.func = func
-            self.args = args
-            self.kwargs = kwargs
-
-        def run(self) -> None:
-            try:
-                result = self.func(*self.args, **self.kwargs)
-            except Exception as e:  # pragma: no cover - runtime errors
-                self.failed.emit(e)
-            else:
-                self.finished.emit(result)
-
-
-    class MainWindow(QMainWindow):
-        def __init__(self) -> None:
-            super().__init__()
-            theme_path = GUI_DIR / "gui/themes/default.json"
-            self.startup_warning: str | None = None
-            if theme_path.exists():
-                Themes.settings_path = str(theme_path)
-            else:
-                self.startup_warning = "[\u26a0] Using fallback theme"
-                print(self.startup_warning)
-            self.settings = Settings().items
-            try:
-                self.themes = Themes().items
-            except Exception as e:
-                print(f"Failed to load theme: {e}")
-                self.themes = {"app_color": {
-                    "dark_one": "#1C1F22",
-                    "dark_three": "#2E3338",
-                    "context_color": "#377DFF",
-                    "context_hover": "#4A8BFF",
-                    "context_pressed": "#2554CE",
-                    "text_foreground": "#F5F7FA",
-                    "icon_color": "#F5F7FA",
-                    "red": "#ff5555",
-                }}
-            self.app_settings = SettingsManager()
-            self._threads: list[WorkerThread] = []
-
-            self.setup_ui()
-            self.setup_sidebar()
-            self.setup_pages()
-            if self.startup_warning:
-                self.show_status(self.startup_warning, error=True)
-            print("MainWindow initialized")
-            self.show()
-
-        # -----------------------------------------------------------
-
-    def showEvent(self, event) -> None:  # type: ignore[override]
-        super().showEvent(event)
-        print("[\u2713] All GUI components tested and loaded successfully")
-=======
 class WorkerThread(QThread):
     finished = Signal(object)
     failed = Signal(Exception)
@@ -156,7 +68,6 @@
         self.setup_sidebar()
         self.setup_pages()
         self.show()
->>>>>>> 36ed7580
 
     # ---------------------------------------------------------------
     def setup_ui(self) -> None:
@@ -285,16 +196,7 @@
 
     # ---------------------------------------------------------------
     def show_status(self, text: str, error: bool = False) -> None:
-<<<<<<< HEAD
-        widget = None
-        if QT_OK and hasattr(self.ui, "load_pages"):
-            widget = self.ui.load_pages.pages.currentWidget()
-        if widget and hasattr(widget, "show_status"):
-            widget.show_status(text, error=error)
-        elif self.home_page:
-=======
-        if self.home_page:
->>>>>>> 36ed7580
+        if self.home_page:
             self.home_page.show_status(text, error=error)
 
     # ---------------------------------------------------------------
