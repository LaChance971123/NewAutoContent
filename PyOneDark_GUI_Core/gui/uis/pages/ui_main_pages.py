# ///////////////////////////////////////////////////////////////
#
# BY: WANDERSON M.PIMENTA
# PROJECT MADE WITH: Qt Designer and PySide6
# V: 1.0.0
#
# This project can be used freely for all uses, as long as they maintain the
# respective credits only in the Python scripts, any information in the visual
# interface (GUI) can be modified without any implication.
#
# There are limitations on Qt licenses if you want to use your products
# commercially, I recommend reading them on the official website:
# https://doc.qt.io/qtforpython/licenses.html
#
# ///////////////////////////////////////////////////////////////

# IMPORT QT CORE
# ///////////////////////////////////////////////////////////////
from qt_core import *


class Ui_MainPages(object):
    def setupUi(self, MainPages):
        if not MainPages.objectName():
            MainPages.setObjectName(u"MainPages")
        MainPages.resize(860, 600)
        self.main_pages_layout = QVBoxLayout(MainPages)
        self.main_pages_layout.setSpacing(0)
        self.main_pages_layout.setObjectName(u"main_pages_layout")
        self.main_pages_layout.setContentsMargins(5, 5, 5, 5)
        self.pages = QStackedWidget(MainPages)
        self.pages.setObjectName(u"pages")
        self.page_1 = QWidget()
        self.page_1.setObjectName(u"page_1")
        self.page_1.setStyleSheet(u"font-size: 14pt")
        self.page_1_layout = QHBoxLayout(self.page_1)
        self.page_1_layout.setSpacing(5)
        self.page_1_layout.setObjectName(u"page_1_layout")
        self.page_1_layout.setContentsMargins(5, 5, 5, 5)
        self.controls_scroll = QScrollArea(self.page_1)
        self.controls_scroll.setObjectName(u"controls_scroll")
        self.controls_scroll.setFrameShape(QFrame.NoFrame)
        self.controls_scroll.setWidgetResizable(True)
<<<<<<< HEAD
        self.controls_widget = QWidget()
        self.controls_widget.setObjectName(u"controls_widget")
=======
        self.controls_scroll.setAlignment(Qt.AlignHCenter)

        self.controls_widget = QWidget()
        self.controls_widget.setObjectName(u"controls_widget")
        self.controls_widget.setMaximumWidth(640)
>>>>>>> 306dc5fe
        self.controls_layout = QVBoxLayout(self.controls_widget)
        self.controls_layout.setSpacing(10)
        self.controls_layout.setObjectName(u"controls_layout")
        self.controls_layout.setContentsMargins(5, 5, 5, 5)
<<<<<<< HEAD
=======
        self.controls_layout.setAlignment(Qt.AlignTop | Qt.AlignHCenter)
>>>>>>> 306dc5fe
        self.controls_scroll.setWidget(self.controls_widget)

        self.page_1_layout.addWidget(self.controls_scroll)

        self.preview_frame = QFrame(self.page_1)
        self.preview_frame.setObjectName(u"preview_frame")
<<<<<<< HEAD
        self.preview_frame.setMinimumWidth(200)
        self.preview_layout = QVBoxLayout(self.preview_frame)
        self.preview_layout.setContentsMargins(5, 5, 5, 5)
        self.preview_layout.setSpacing(0)
        self.page_1_layout.addWidget(self.preview_frame)
=======
        self.preview_frame.setFixedWidth(300)
        self.preview_layout = QVBoxLayout(self.preview_frame)
        self.preview_layout.setContentsMargins(5, 5, 5, 5)
        self.preview_layout.setSpacing(0)
        self.page_1_layout.addWidget(self.preview_frame, 0, Qt.AlignTop)
>>>>>>> 306dc5fe

        self.page_1_layout.setStretch(0, 7)
        self.page_1_layout.setStretch(1, 3)

        self.pages.addWidget(self.page_1)
        self.page_2 = QWidget()
        self.page_2.setObjectName(u"page_2")
        self.page_2_layout = QVBoxLayout(self.page_2)
        self.page_2_layout.setSpacing(5)
        self.page_2_layout.setObjectName(u"page_2_layout")
        self.page_2_layout.setContentsMargins(5, 5, 5, 5)
        self.scroll_area = QScrollArea(self.page_2)
        self.scroll_area.setObjectName(u"scroll_area")
        self.scroll_area.setStyleSheet(u"background: transparent;")
        self.scroll_area.setFrameShape(QFrame.NoFrame)
        self.scroll_area.setVerticalScrollBarPolicy(Qt.ScrollBarAlwaysOff)
        self.scroll_area.setHorizontalScrollBarPolicy(Qt.ScrollBarAlwaysOff)
        self.scroll_area.setWidgetResizable(True)
        self.contents = QWidget()
        self.contents.setObjectName(u"contents")
        self.contents.setGeometry(QRect(0, 0, 840, 580))
        self.contents.setStyleSheet(u"background: transparent;")
        self.verticalLayout = QVBoxLayout(self.contents)
        self.verticalLayout.setSpacing(15)
        self.verticalLayout.setObjectName(u"verticalLayout")
        self.verticalLayout.setContentsMargins(5, 5, 5, 5)
        self.title_label = QLabel(self.contents)
        self.title_label.setObjectName(u"title_label")
        self.title_label.setMaximumSize(QSize(16777215, 40))
        font = QFont()
        font.setPointSize(16)
        self.title_label.setFont(font)
        self.title_label.setStyleSheet(u"font-size: 16pt")
        self.title_label.setAlignment(Qt.AlignCenter)

        self.verticalLayout.addWidget(self.title_label)

        self.description_label = QLabel(self.contents)
        self.description_label.setObjectName(u"description_label")
        self.description_label.setAlignment(Qt.AlignHCenter|Qt.AlignTop)
        self.description_label.setWordWrap(True)

        self.verticalLayout.addWidget(self.description_label)

        self.row_1_layout = QHBoxLayout()
        self.row_1_layout.setObjectName(u"row_1_layout")

        self.verticalLayout.addLayout(self.row_1_layout)

        self.row_2_layout = QHBoxLayout()
        self.row_2_layout.setObjectName(u"row_2_layout")

        self.verticalLayout.addLayout(self.row_2_layout)

        self.row_3_layout = QHBoxLayout()
        self.row_3_layout.setObjectName(u"row_3_layout")

        self.verticalLayout.addLayout(self.row_3_layout)

        self.row_4_layout = QVBoxLayout()
        self.row_4_layout.setObjectName(u"row_4_layout")

        self.verticalLayout.addLayout(self.row_4_layout)

        self.row_5_layout = QVBoxLayout()
        self.row_5_layout.setObjectName(u"row_5_layout")

        self.verticalLayout.addLayout(self.row_5_layout)

        self.scroll_area.setWidget(self.contents)

        self.page_2_layout.addWidget(self.scroll_area)

        self.pages.addWidget(self.page_2)
        self.page_3 = QWidget()
        self.page_3.setObjectName(u"page_3")
        self.page_3.setStyleSheet(u"QFrame {\n"
"	font-size: 16pt;\n"
"}")
        self.page_3_layout = QVBoxLayout(self.page_3)
        self.page_3_layout.setObjectName(u"page_3_layout")
        self.empty_page_label = QLabel(self.page_3)
        self.empty_page_label.setObjectName(u"empty_page_label")
        self.empty_page_label.setFont(font)
        self.empty_page_label.setAlignment(Qt.AlignCenter)

        self.page_3_layout.addWidget(self.empty_page_label)

        self.pages.addWidget(self.page_3)

        self.main_pages_layout.addWidget(self.pages)


        self.retranslateUi(MainPages)

        self.pages.setCurrentIndex(0)


        QMetaObject.connectSlotsByName(MainPages)
    # setupUi

    def retranslateUi(self, MainPages):
        MainPages.setWindowTitle(QCoreApplication.translate("MainPages", u"Form", None))
        self.title_label.setText(QCoreApplication.translate("MainPages", u"Custom Widgets Page", None))
        self.description_label.setText(QCoreApplication.translate("MainPages", u"Here will be all the custom widgets, they will be added over time on this page.\n"
"I will try to always record a new tutorial when adding a new Widget and updating the project on Patreon before launching on GitHub and GitHub after the public release.", None))
        self.empty_page_label.setText(QCoreApplication.translate("MainPages", u"Empty Page", None))
    # retranslateUi
<|MERGE_RESOLUTION|>--- conflicted
+++ resolved
@@ -41,43 +41,27 @@
         self.controls_scroll.setObjectName(u"controls_scroll")
         self.controls_scroll.setFrameShape(QFrame.NoFrame)
         self.controls_scroll.setWidgetResizable(True)
-<<<<<<< HEAD
-        self.controls_widget = QWidget()
-        self.controls_widget.setObjectName(u"controls_widget")
-=======
         self.controls_scroll.setAlignment(Qt.AlignHCenter)
 
         self.controls_widget = QWidget()
         self.controls_widget.setObjectName(u"controls_widget")
         self.controls_widget.setMaximumWidth(640)
->>>>>>> 306dc5fe
         self.controls_layout = QVBoxLayout(self.controls_widget)
         self.controls_layout.setSpacing(10)
         self.controls_layout.setObjectName(u"controls_layout")
         self.controls_layout.setContentsMargins(5, 5, 5, 5)
-<<<<<<< HEAD
-=======
         self.controls_layout.setAlignment(Qt.AlignTop | Qt.AlignHCenter)
->>>>>>> 306dc5fe
         self.controls_scroll.setWidget(self.controls_widget)
 
         self.page_1_layout.addWidget(self.controls_scroll)
 
         self.preview_frame = QFrame(self.page_1)
         self.preview_frame.setObjectName(u"preview_frame")
-<<<<<<< HEAD
-        self.preview_frame.setMinimumWidth(200)
-        self.preview_layout = QVBoxLayout(self.preview_frame)
-        self.preview_layout.setContentsMargins(5, 5, 5, 5)
-        self.preview_layout.setSpacing(0)
-        self.page_1_layout.addWidget(self.preview_frame)
-=======
         self.preview_frame.setFixedWidth(300)
         self.preview_layout = QVBoxLayout(self.preview_frame)
         self.preview_layout.setContentsMargins(5, 5, 5, 5)
         self.preview_layout.setSpacing(0)
         self.page_1_layout.addWidget(self.preview_frame, 0, Qt.AlignTop)
->>>>>>> 306dc5fe
 
         self.page_1_layout.setStretch(0, 7)
         self.page_1_layout.setStretch(1, 3)
