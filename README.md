# NewAutoContent Pipeline

This project provides a modular pipeline for generating short-form storytelling videos. The output videos are sized for TikTok, Instagram Reels, and YouTube Shorts (1080x1920).

<<<<<<< HEAD
## Features
- Voiceover generation with ElevenLabs TTS and automatic fallback to Coqui TTS.
- Subtitle generation via Whisper with support for karaoke, progressive, and simple styles.
- Final rendering using FFmpeg with random background videos and optional watermark overlay.
- Command line interface with flags for subtitle style, resolution, watermark toggle, dry runs, debug mode, and optional log file output.
- Configuration through `config/config.json` and environment variables in `.env`.
- The config file also defines `coqui_model_name` and `coqui_vocoder_name` for automatic
  download of Coqui models when needed.
- The PyQt5 GUI provides a multi-page interface styled with the PyDracula theme. It offers live logging, a fixed preview pane and export features.
=======
## Setup
Install dependencies and prepare configuration:
```
pip install -r requirements.txt
```
Copy `config/config.example.json` to `config/config.json` and edit values as needed.
Optionally create a `.env` file with your `ELEVENLABS_API_KEY` and `ELEVENLABS_VOICE_ID`.

## Features
- Voiceover generation with ElevenLabs TTS and automatic fallback to Coqui TTS. If the configured voice ID is missing or invalid, a warning is logged and Coqui is used instead.
- Subtitle generation via Whisper with support for karaoke, progressive, and simple styles.
- Final rendering using FFmpeg with random background videos and optional watermark overlay.
- Background styles are loaded from folders under `assets/backgrounds` and must contain at least one `.mp4` or `.webm` video. Folder names are resolved case-insensitively and the renderer falls back to the first style containing videos if needed.
- Command line interface with flags for subtitle style, resolution, watermark toggle, dry runs, debug mode, and optional log file output.
- Configuration through `config/config.json` and environment variables in `.env`.
- The config file also defines `coqui_model_name` for automatic download of the
  Coqui model when needed.
- The PySide6 GUI provides a multi-page interface styled with the PyDracula theme. It offers live logging, a fixed preview pane and export features.
- Downloader page allows batch downloading of background videos via `yt_dlp`.
- Each pipeline step has a configurable timeout (`step_timeout`) to avoid hanging processes.
- Developer mode can be enabled in `config/config.json` to continue with dummy audio/subtitles when errors occur.
>>>>>>> d5a12af1

## Usage
```
python main.py --script-file scripts/sample.txt
```
<<<<<<< HEAD
=======
You can also run the CLI directly:
```
python cli.py --script-file scripts/sample.txt
```
>>>>>>> d5a12af1
Use `--script-text` to pass a script inline or provide input via `stdin`.
Other useful flags:
```
--style karaoke|progressive|simple
<<<<<<< HEAD
=======
--background-style <style>
--output <path/to/output.mp4>
>>>>>>> d5a12af1
--resolution 1080x1920
--no-watermark
--dry-run
--debug
<<<<<<< HEAD
=======
--verbose
>>>>>>> d5a12af1
--log-to-file
```

Each run creates a timestamped folder inside `output/` such as
`output/my_script_20250608_153000/`.  All generated assets, `metadata.json`, `summary.txt`, and `pipeline.log`
are stored there.  The folder is zipped automatically for easy sharing.

<<<<<<< HEAD
You can also launch a PyQt GUI with:
```
python gui.py
```
The GUI offers pages for creation, batch mode, planning, settings and more. Paste or load a script, choose voices, subtitle style and other options. Logs appear live while the pipeline runs and a phone-style preview pane shows the latest render. You can export the result as a zip when finished.
=======
You can also launch a PySide6 GUI with:
```
python gui.py
```
The GUI offers pages for creation, batch mode, planning, settings and more. Paste or load a script, choose voices, subtitle style and other options. Logs appear live while the pipeline runs and a phone-style preview pane shows the latest render. You can export the result as a zip when finished.

### Self Test
Run the bundled self test to verify the pipeline works end to end:
```
python test_inputs/self_test.py
```
It uses mocked components so it runs quickly without external dependencies. Check the printed output for the location of the generated folder.

### Troubleshooting
- If no voiceover is produced, check that your ElevenLabs API key and voice ID are valid. The app will fall back to Coqui if they are missing or incorrect.
- Ensure background videos exist under `assets/backgrounds/<style>` in `.mp4` or `.webm` format. If none are found, another style will be used.
>>>>>>> d5a12af1
<|MERGE_RESOLUTION|>--- conflicted
+++ resolved
@@ -2,17 +2,6 @@
 
 This project provides a modular pipeline for generating short-form storytelling videos. The output videos are sized for TikTok, Instagram Reels, and YouTube Shorts (1080x1920).
 
-<<<<<<< HEAD
-## Features
-- Voiceover generation with ElevenLabs TTS and automatic fallback to Coqui TTS.
-- Subtitle generation via Whisper with support for karaoke, progressive, and simple styles.
-- Final rendering using FFmpeg with random background videos and optional watermark overlay.
-- Command line interface with flags for subtitle style, resolution, watermark toggle, dry runs, debug mode, and optional log file output.
-- Configuration through `config/config.json` and environment variables in `.env`.
-- The config file also defines `coqui_model_name` and `coqui_vocoder_name` for automatic
-  download of Coqui models when needed.
-- The PyQt5 GUI provides a multi-page interface styled with the PyDracula theme. It offers live logging, a fixed preview pane and export features.
-=======
 ## Setup
 Install dependencies and prepare configuration:
 ```
@@ -34,36 +23,26 @@
 - Downloader page allows batch downloading of background videos via `yt_dlp`.
 - Each pipeline step has a configurable timeout (`step_timeout`) to avoid hanging processes.
 - Developer mode can be enabled in `config/config.json` to continue with dummy audio/subtitles when errors occur.
->>>>>>> d5a12af1
 
 ## Usage
 ```
 python main.py --script-file scripts/sample.txt
 ```
-<<<<<<< HEAD
-=======
 You can also run the CLI directly:
 ```
 python cli.py --script-file scripts/sample.txt
 ```
->>>>>>> d5a12af1
 Use `--script-text` to pass a script inline or provide input via `stdin`.
 Other useful flags:
 ```
 --style karaoke|progressive|simple
-<<<<<<< HEAD
-=======
 --background-style <style>
 --output <path/to/output.mp4>
->>>>>>> d5a12af1
 --resolution 1080x1920
 --no-watermark
 --dry-run
 --debug
-<<<<<<< HEAD
-=======
 --verbose
->>>>>>> d5a12af1
 --log-to-file
 ```
 
@@ -71,13 +50,6 @@
 `output/my_script_20250608_153000/`.  All generated assets, `metadata.json`, `summary.txt`, and `pipeline.log`
 are stored there.  The folder is zipped automatically for easy sharing.
 
-<<<<<<< HEAD
-You can also launch a PyQt GUI with:
-```
-python gui.py
-```
-The GUI offers pages for creation, batch mode, planning, settings and more. Paste or load a script, choose voices, subtitle style and other options. Logs appear live while the pipeline runs and a phone-style preview pane shows the latest render. You can export the result as a zip when finished.
-=======
 You can also launch a PySide6 GUI with:
 ```
 python gui.py
@@ -93,5 +65,4 @@
 
 ### Troubleshooting
 - If no voiceover is produced, check that your ElevenLabs API key and voice ID are valid. The app will fall back to Coqui if they are missing or incorrect.
-- Ensure background videos exist under `assets/backgrounds/<style>` in `.mp4` or `.webm` format. If none are found, another style will be used.
->>>>>>> d5a12af1
+- Ensure background videos exist under `assets/backgrounds/<style>` in `.mp4` or `.webm` format. If none are found, another style will be used.