--- conflicted
+++ resolved
@@ -1,28 +1,8 @@
-# Strict but flexible versions that avoid conflict
-numpy==2.0.2
-pandas==2.3.0
-gruut[de,es,fr]==2.4.0
-scipy==1.13.0
-librosa==0.11.0
-wrapt==1.12.1
-packaging==24.0
-decorator==4.4.2
-
-# Don’t pin transformers exactly — both want ~4.48-4.51 range
-transformers>=4.48.0,<4.52
-
-# Core
-coqui-tts==0.26.2
-whisperx==3.3.4
-openai
-elevenlabs
-pyside6
-pyqt6
 python-dotenv
+requests
+whisper
+TTS
+PySide6
 yt_dlp
-<<<<<<< HEAD
-opencv-python
-=======
 playsound==1.3.0
-python-docx
->>>>>>> 24f953a6
+python-docx